from setuptools import setup, find_packages

setup(
    name='go2-webrtc-connect',
    version='1.0.0',
    author='legion1581',
    author_email='legion1581@gmail.com',
    packages=find_packages(),
    install_requires=[
        'aiortc==1.9.0', 
        'pycryptodome',
        'opencv-python',
        'sounddevice',
        'pyaudio',
        'requests',
        'wasmtime',
<<<<<<< HEAD
        'flask-socketio',
        'fastapi',
        'uvicorn',
        'lz4',
=======
        'keyboard',
        'pyyaml',
        'flask-socketio'
>>>>>>> fc8dfe07
    ],
)<|MERGE_RESOLUTION|>--- conflicted
+++ resolved
@@ -14,15 +14,11 @@
         'pyaudio',
         'requests',
         'wasmtime',
-<<<<<<< HEAD
+        'keyboard',
+        'pyyaml',
         'flask-socketio',
         'fastapi',
         'uvicorn',
         'lz4',
-=======
-        'keyboard',
-        'pyyaml',
-        'flask-socketio'
->>>>>>> fc8dfe07
     ],
 )